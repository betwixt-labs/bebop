﻿using System.Collections.Generic;

namespace Compiler.Meta.Interfaces
{
    /// <summary>
    /// Represents the contents of a textual Pierogi schema 
    /// </summary>
    public interface ISchema
    { 
        /// <summary>
        /// A path to the schema on disk.
        /// </summary>
        public string SourcePath { get; }

        /// <summary>
<<<<<<< HEAD
=======
        /// An optional namespace that is provided to the compiler.
        /// </summary>
        public string Namespace { get; }
        /// <summary>
>>>>>>> 241d5e9b
        /// A collection of data structures defined in the schema
        /// </summary>
        public Dictionary<string, IDefinition> Definitions { get; }
        /// <summary>
        /// Validates that the schema is made up of well-formed values.
        /// </summary>
        public void Validate();

    }
}<|MERGE_RESOLUTION|>--- conflicted
+++ resolved
@@ -13,13 +13,10 @@
         public string SourcePath { get; }
 
         /// <summary>
-<<<<<<< HEAD
-=======
         /// An optional namespace that is provided to the compiler.
         /// </summary>
         public string Namespace { get; }
         /// <summary>
->>>>>>> 241d5e9b
         /// A collection of data structures defined in the schema
         /// </summary>
         public Dictionary<string, IDefinition> Definitions { get; }
