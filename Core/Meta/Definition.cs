﻿using System.Collections.Generic;
using System.Linq;
using System.Runtime.Serialization;
using Core.Lexer.Tokenization.Models;
using Core.Meta.Attributes;
using Core.Meta.Interfaces;

namespace Core.Meta
{
    /// <summary>
    /// A base class for definitions in a schema.
    /// </summary>
    public abstract class Definition
    {
        protected Definition(string name, Span span, string documentation, Definition? parent = null)
        {
            Parent = parent;
            Name = name;
            Span = span;
            Documentation = documentation;
        }

        /// <summary>
        /// The name of the current definition.
        /// </summary>
        public string Name { get; }

        /// <summary>
        ///     The span where the definition was found.
        /// </summary>
        public Span Span { get; }

        /// <summary>
        /// The inner text of a block comment that preceded the definition.
        /// </summary>
        public string Documentation { get; set; }

        /// <summary>
        /// The names of types this definition depends on / refers to.
        /// </summary>
        public abstract IEnumerable<string> Dependencies();

        /// <summary>
        /// Immediate parent of this definition, if it is enclosed in another definition.
        /// </summary>
        public Definition? Parent { get; set; }

        /// <summary>
        /// List of definitions enclosing this definition, from outer to inner. Empty if this is a top level definition.
        /// </summary>
        public List<Definition> Scope
        {
            get
            {
                var scope = new List<Definition>();
                var currentDefinition = this;
                while (currentDefinition.Parent is not null)
                {
                    scope.Insert(0, currentDefinition.Parent);
                    currentDefinition = currentDefinition.Parent;
                }
                return scope;
            }
        }
    }

    /// <summary>
    /// A base class for definitions that can have an opcode, and are therefore valid at the "top level" of a Bebop packet.
    /// (In other words: struct, message, union. But you can't send a raw enum over the wire.)
    /// </summary>
    public abstract class TopLevelDefinition : Definition
    {
<<<<<<< HEAD
        protected TopLevelDefinition(string name, Span span, string documentation, BaseAttribute? opcodeAttribute) :
            base(name, span, documentation)
=======
        protected TopLevelDefinition(string name, Span span, string documentation, BaseAttribute? opcodeAttribute, Definition? parent = null) : base(name, span, documentation, parent)
>>>>>>> 182c1bad
        {
            OpcodeAttribute = opcodeAttribute;
        }

        public BaseAttribute? OpcodeAttribute { get; }

        /// <summary>
        /// If this definition is part of a union branch, then this is its discriminator in the parent union.
        /// Otherwise, this property is null. (This feels a bit hacky, but oh well.)
        /// </summary>
        public byte? DiscriminatorInParent { get; set; }

        /// <summary>
        /// Compute a lower bound for the size of the wire-format encoding of a packet conforming to this definition.
        /// </summary>
        /// <param name="schema">The schema this definition belongs to, used to resolve references to other definitions.</param>
        /// <returns>The lower bound, in bytes.</returns>
        public abstract int MinimalEncodedSize(ISchema schema);
    }

    /// <summary>
    /// A base class for definitions that are an aggregate of fields. (struct, message)
    /// </summary>
    public abstract class FieldsDefinition : TopLevelDefinition
    {
<<<<<<< HEAD
        protected FieldsDefinition(string name, Span span, string documentation, BaseAttribute? opcodeAttribute,
            ICollection<IField> fields) : base(name, span, documentation, opcodeAttribute)
=======
        protected FieldsDefinition(string name, Span span, string documentation, BaseAttribute? opcodeAttribute, ICollection<IField> fields, Definition? parent = null) : base(name, span, documentation, opcodeAttribute, parent)
>>>>>>> 182c1bad
        {
            Fields = fields;
        }

        public ICollection<IField> Fields { get; }

        public override IEnumerable<string> Dependencies() =>
            Fields.SelectMany(field => field.Type.Dependencies()).Distinct();
    }

    /// <summary>
    /// A class representing a struct definition.
    /// 
    /// A struct is an aggregate of some fields that are always present in a fixed order. It promises to never grow in later versions of the schema.
    /// </summary>
    public class StructDefinition : FieldsDefinition
    {
<<<<<<< HEAD
        public StructDefinition(string name, Span span, string documentation, BaseAttribute? opcodeAttribute,
            ICollection<IField> fields, bool isReadOnly) : base(name, span, documentation, opcodeAttribute, fields)
=======
        public StructDefinition(string name, Span span, string documentation, BaseAttribute? opcodeAttribute, ICollection<IField> fields, bool isReadOnly, Definition? parent = null) : base(name, span, documentation, opcodeAttribute, fields, parent)
>>>>>>> 182c1bad
        {
            IsReadOnly = isReadOnly;
        }

        /// <summary>
        /// Is this struct "read-only"? (This will mean something like: not generating setters in the codegen.)
        /// </summary>
        public bool IsReadOnly { get; }

        override public int MinimalEncodedSize(ISchema schema)
        {
            // The encoding of a struct consists of a straightforward concatenation of the encodings of its fields.
            return Fields.Sum(f => f.MinimalEncodedSize(schema));
        }

        /// <summary>
        /// Checks whether this struct is always going to serilize to the exact same size. This means it must only be
        /// composed of primitives (non-strings), enums, and other fixed-sized structs at present.
        /// </summary>
        /// <param name="definitions">Other definitions of defined types in the schema that need to get referenced if
        /// this struct contains any.</param>
        public bool IsFixedSize(Dictionary<string, Definition> definitions) => Fields.All((f) =>
            f.Type switch
            {
                DefinedType dt => definitions[dt.Name] switch
                {
                    StructDefinition sd => sd.IsFixedSize(definitions),
                    EnumDefinition ed => true,
                    _ => false
                },
                ScalarType st => st.IsFixedScalar(),
                _ => false
            });
        public bool IsFixedSize(ISchema schema) => IsFixedSize(schema.Definitions);
    }

    /// <summary>
    /// A class representing a message definition.
    /// 
    /// A message is an aggregate of optional fields. Each field is prefixed on the wire by its index in the message. A message may grow in a later version of the schema.
    /// </summary>
    public class MessageDefinition : FieldsDefinition
    {
<<<<<<< HEAD
        public MessageDefinition(string name, Span span, string documentation, BaseAttribute? opcodeAttribute,
            ICollection<IField> fields) : base(name, span, documentation, opcodeAttribute, fields)
=======
        public MessageDefinition(string name, Span span, string documentation, BaseAttribute? opcodeAttribute, ICollection<IField> fields, Definition? parent = null) : base(name, span, documentation, opcodeAttribute, fields, parent)
>>>>>>> 182c1bad
        {
        }

        override public int MinimalEncodedSize(ISchema schema)
        {
            // If all fields are absent.
            return 5;
        }
    }

    /// <summary>
    /// Represents an enum definition in a schema.
    /// </summary>
    public class EnumDefinition : Definition
    {
<<<<<<< HEAD
        public EnumDefinition(string name, Span span, string documentation, ICollection<IField> members) : base(name,
            span, documentation)
=======
        public EnumDefinition(string name, Span span, string documentation, ICollection<IField> members, Definition? parent = null) : base(name, span, documentation, parent)
>>>>>>> 182c1bad
        {
            Members = members;
        }

        public ICollection<IField> Members { get; }

        public override IEnumerable<string> Dependencies() => Enumerable.Empty<string>();
    }

    public readonly struct UnionBranch
    {
        public readonly byte Discriminator;
        public readonly TopLevelDefinition Definition;

        public UnionBranch(byte discriminator, TopLevelDefinition definition)
        {
            Discriminator = discriminator;
            Definition = definition;
        }
    }

    public class UnionDefinition : TopLevelDefinition
    {
<<<<<<< HEAD
        public UnionDefinition(string name, Span span, string documentation, BaseAttribute? opcodeAttribute,
            ICollection<UnionBranch> branches) : base(name, span, documentation, opcodeAttribute)
=======
        public UnionDefinition(string name, Span span, string documentation, BaseAttribute? opcodeAttribute, ICollection<UnionBranch> branches, Definition? parent = null) : base(name, span, documentation, opcodeAttribute, parent)
>>>>>>> 182c1bad
        {
            Branches = branches;
        }

        public ICollection<UnionBranch> Branches { get; }

        public override IEnumerable<string> Dependencies() => Branches.Select(b => b.Definition.Name);

        override public int MinimalEncodedSize(ISchema schema)
        {
            // Length + discriminator + shortest branch.
            return 4 + 1 + (Branches.Count == 0 ? 0 : Branches.Min(b => b.Definition.MinimalEncodedSize(schema)));
        }
    }

    public class ConstDefinition : Definition
    {
<<<<<<< HEAD
        public ConstDefinition(string name, Span span, string documentation, Literal value) : base(name, span,
            documentation)
=======
        public ConstDefinition(string name, Span span, string documentation, Literal value, Definition? parent = null) : base(name, span, documentation, parent)
>>>>>>> 182c1bad
        {
            Value = value;
        }

        public override IEnumerable<string> Dependencies() => Enumerable.Empty<string>();

        public Literal Value { get; }
    }
}<|MERGE_RESOLUTION|>--- conflicted
+++ resolved
@@ -70,12 +70,8 @@
     /// </summary>
     public abstract class TopLevelDefinition : Definition
     {
-<<<<<<< HEAD
-        protected TopLevelDefinition(string name, Span span, string documentation, BaseAttribute? opcodeAttribute) :
-            base(name, span, documentation)
-=======
-        protected TopLevelDefinition(string name, Span span, string documentation, BaseAttribute? opcodeAttribute, Definition? parent = null) : base(name, span, documentation, parent)
->>>>>>> 182c1bad
+        protected TopLevelDefinition(string name, Span span, string documentation, BaseAttribute? opcodeAttribute, Definition? parent = null) :
+            base(name, span, documentation, parent)
         {
             OpcodeAttribute = opcodeAttribute;
         }
@@ -101,12 +97,8 @@
     /// </summary>
     public abstract class FieldsDefinition : TopLevelDefinition
     {
-<<<<<<< HEAD
-        protected FieldsDefinition(string name, Span span, string documentation, BaseAttribute? opcodeAttribute,
-            ICollection<IField> fields) : base(name, span, documentation, opcodeAttribute)
-=======
-        protected FieldsDefinition(string name, Span span, string documentation, BaseAttribute? opcodeAttribute, ICollection<IField> fields, Definition? parent = null) : base(name, span, documentation, opcodeAttribute, parent)
->>>>>>> 182c1bad
+        protected FieldsDefinition(string name, Span span, string documentation, BaseAttribute? opcodeAttribute, ICollection<IField> fields, Definition? parent = null) :
+            base(name, span, documentation, opcodeAttribute, parent)
         {
             Fields = fields;
         }
@@ -124,12 +116,8 @@
     /// </summary>
     public class StructDefinition : FieldsDefinition
     {
-<<<<<<< HEAD
-        public StructDefinition(string name, Span span, string documentation, BaseAttribute? opcodeAttribute,
-            ICollection<IField> fields, bool isReadOnly) : base(name, span, documentation, opcodeAttribute, fields)
-=======
-        public StructDefinition(string name, Span span, string documentation, BaseAttribute? opcodeAttribute, ICollection<IField> fields, bool isReadOnly, Definition? parent = null) : base(name, span, documentation, opcodeAttribute, fields, parent)
->>>>>>> 182c1bad
+        public StructDefinition(string name, Span span, string documentation, BaseAttribute? opcodeAttribute, ICollection<IField> fields, bool isReadOnly, Definition? parent = null) :
+            base(name, span, documentation, opcodeAttribute, fields, parent)
         {
             IsReadOnly = isReadOnly;
         }
@@ -173,12 +161,7 @@
     /// </summary>
     public class MessageDefinition : FieldsDefinition
     {
-<<<<<<< HEAD
-        public MessageDefinition(string name, Span span, string documentation, BaseAttribute? opcodeAttribute,
-            ICollection<IField> fields) : base(name, span, documentation, opcodeAttribute, fields)
-=======
         public MessageDefinition(string name, Span span, string documentation, BaseAttribute? opcodeAttribute, ICollection<IField> fields, Definition? parent = null) : base(name, span, documentation, opcodeAttribute, fields, parent)
->>>>>>> 182c1bad
         {
         }
 
@@ -194,12 +177,7 @@
     /// </summary>
     public class EnumDefinition : Definition
     {
-<<<<<<< HEAD
-        public EnumDefinition(string name, Span span, string documentation, ICollection<IField> members) : base(name,
-            span, documentation)
-=======
         public EnumDefinition(string name, Span span, string documentation, ICollection<IField> members, Definition? parent = null) : base(name, span, documentation, parent)
->>>>>>> 182c1bad
         {
             Members = members;
         }
@@ -223,12 +201,7 @@
 
     public class UnionDefinition : TopLevelDefinition
     {
-<<<<<<< HEAD
-        public UnionDefinition(string name, Span span, string documentation, BaseAttribute? opcodeAttribute,
-            ICollection<UnionBranch> branches) : base(name, span, documentation, opcodeAttribute)
-=======
         public UnionDefinition(string name, Span span, string documentation, BaseAttribute? opcodeAttribute, ICollection<UnionBranch> branches, Definition? parent = null) : base(name, span, documentation, opcodeAttribute, parent)
->>>>>>> 182c1bad
         {
             Branches = branches;
         }
@@ -246,12 +219,7 @@
 
     public class ConstDefinition : Definition
     {
-<<<<<<< HEAD
-        public ConstDefinition(string name, Span span, string documentation, Literal value) : base(name, span,
-            documentation)
-=======
         public ConstDefinition(string name, Span span, string documentation, Literal value, Definition? parent = null) : base(name, span, documentation, parent)
->>>>>>> 182c1bad
         {
             Value = value;
         }
